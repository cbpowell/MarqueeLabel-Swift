//
//  MarqueeLabel-Swift.swift
//  MarqueeLabelDemo-Swift
//
//  Created by Charles Powell on 8/6/14.
//  Copyright (c) 2015 Charles Powell. All rights reserved.
//

import UIKit
import QuartzCore


public class MarqueeLabel: UILabel {
    
    /**
    An enum that defines the types of `MarqueeLabel` scrolling
    
    - LeftRight: Scrolls left first, then back right to the original position.
    - RightLeft: Scrolls right first, then back left to the original position.
    - Continuous: Continuously scrolls left (with a pause at the original position if animationDelay is set).
    - ContinuousReverse: Continuously scrolls right (with a pause at the original position if animationDelay is set).
    */
    
    public enum Type {
        case LeftRight
        case RightLeft
        case Continuous
        case ContinuousReverse
    }
    
    // Define enum for NSNotification keys
    private enum MarqueeKeys: String {
        case Restart = "MLViewControllerRestart"
        case Labelize = "MLShouldLabelize"
        case Animate = "MLShouldAnimate"
        case CompletionClosure = "MLAnimationCompletion"
    }
    
    // Define animation completion closure type
    typealias MLAnimationCompletion = (finished: Bool) -> ()
    
    //
    // MARK: - Public properties
    //
    
    public var type: Type = .Continuous {
        didSet {
            if type == oldValue {
                return
            }
            removeSecondarySublabels()
        }
    }
    
    public var animationCurve: UIViewAnimationCurve = .Linear
    
    public var labelize: Bool = false {
        didSet {
            if labelize != oldValue {
                updateAndScroll(true)
            }
        }
    }
    
    public var holdScrolling: Bool = false {
        didSet {
            if holdScrolling != oldValue {
                if oldValue == true && !awayFromHome() {
                    beginScroll()
                }
            }
        }
    }
    
    public var tapToScroll: Bool = false {
        didSet {
            if tapToScroll != oldValue {
                if tapToScroll {
                    let tapRecognizer = UITapGestureRecognizer(target: self, action: "labelWasTapped:")
                    self.addGestureRecognizer(tapRecognizer)
                    userInteractionEnabled = true
                } else {
                    if let recognizer = self.gestureRecognizers!.first as UIGestureRecognizer? {
                        self.removeGestureRecognizer(recognizer)
                    }
                    userInteractionEnabled = false
                }
            }
        }
    }
    
    public var isPaused: Bool {
        return (sublabel.layer.speed == 0.0)
    }
    
    public var scrollDuration: CGFloat? = 7.0 {
        didSet {
            if scrollDuration != oldValue {
                scrollRate = nil
                updateAndScroll()
            }
        }
    }
    
    public var scrollRate: CGFloat? = nil {
        didSet {
            if scrollRate != oldValue {
                scrollDuration = nil
                updateAndScroll()
            }
        }
    }
    
    public var leadingBuffer: CGFloat = 0.0 {
        didSet {
            if leadingBuffer != oldValue {
                updateAndScroll()
            }
        }
    }
    
    public var trailingBuffer: CGFloat = 0.0 {
        didSet {
            if trailingBuffer != oldValue {
                updateAndScroll()
            }
        }
    }
    
    public var fadeLength: CGFloat = 0.0 {
        didSet {
            if fadeLength != oldValue {
                applyGradientMask(fadeLength, animated: true)
                updateAndScroll()
            }
        }
    }
    
    public var animationDelay: CGFloat = 1.0
    
    //
    // MARK: - Private details
    //
    
    private var sublabel = UILabel()
    private var animationDuration: CGFloat = 0.0

    private var homeLabelFrame: CGRect = CGRect.zeroRect
    private var awayLabelFrame: CGRect = CGRect.zeroRect
    

    //
    // MARK: - Class Functions and Helpers
    //

    class func restartLabelsOfController(controller: UIViewController) {
        MarqueeLabel.notifyController(controller, message: .Restart)
    }
    
    class func controllerViewWillAppear(controller: UIViewController) {
        MarqueeLabel.restartLabelsOfController(controller)
    }
    
    class func controllerViewDidAppear(controller: UIViewController) {
        MarqueeLabel.restartLabelsOfController(controller)
    }
    
    class func controllerLabelsLabelize(controller: UIViewController) {
        MarqueeLabel.notifyController(controller, message: .Labelize)
    }


    class func controllerLabelsAnimate(controller: UIViewController) {
        MarqueeLabel.notifyController(controller, message: .Animate)
    }


    class private func notifyController(controller: UIViewController, message: MarqueeKeys) {
        NSNotificationCenter.defaultCenter().postNotificationName(message.rawValue, object: nil, userInfo: [controller : "controller"])
    }
    
    private func restartForViewController(notification: NSNotification) {
        if let controller = notification.userInfo?["controller"] as? UIViewController {
            if controller === self.firstAvailableViewController() {
                self.restartLabel()
            }
        }
    }
    
    private func labelizeForController(notification: NSNotification) {
        if let controller = notification.userInfo?["controller"] as? UIViewController {
            if controller === self.firstAvailableViewController() {
                self.labelize = true
            }
        }
    }
    
    private func animateForController(notification: NSNotification) {
        if let controller = notification.userInfo?["controller"] as? UIViewController {
            if controller === self.firstAvailableViewController() {
                self.labelize = false
            }
        }
    }
    
    private func observedViewControllerChange(notification: NSNotification) {
        if let userInfo = notification.userInfo {
            let fromController = userInfo["UINavigationControllerLastVisibleViewController"] as? UIViewController
            let toController = userInfo["UINavigationControllerNextVisibleViewController"] as? UIViewController
            
            if let ownController = self.firstAvailableViewController() {
                if let fromController = fromController {
                    if ownController === fromController {
                        shutdownLabel()
                    }
                }
                if let fromController = fromController {
                    if ownController === fromController {
                        restartLabel()
                    }
                }
            }
        }
    }
    
    
    //
    // MARK: - Initialization
    //
    
    init(frame: CGRect, rate: CGFloat, fadeLength fade: CGFloat) {
        scrollRate = rate
        fadeLength = CGFloat(min(fade, frame.size.width/2.0))
        super.init(frame: frame)
        setup()
    }
    
    init(frame: CGRect, duration: CGFloat, fadeLength fade: CGFloat) {
        scrollDuration = duration
        fadeLength = CGFloat(min(fade, frame.size.width/2.0))
        super.init(frame: frame)
        setup()
    }
    
    required public init(coder aDecoder: NSCoder) {
        super.init(coder: aDecoder)
        setup()
    }
    
    convenience public override init(frame: CGRect) {
        self.init(frame: frame, duration:7.0, fadeLength:0.0)
    }
    
    private func setup() {
        // Create sublabel
        sublabel = UILabel(frame: self.bounds)
        sublabel.tag = 700
        sublabel.layer.anchorPoint = CGPoint.zeroPoint

        // Add sublabel
        addSubview(sublabel)
        
        // Configure self
        super.backgroundColor = UIColor.clearColor()
        super.clipsToBounds = true
        super.numberOfLines = 1
        
        // Add notification observers
        // Custom class notifications
        NSNotificationCenter.defaultCenter().addObserver(self, selector: "labelsShouldRestart:", name: MarqueeKeys.Restart.rawValue, object: nil)
        NSNotificationCenter.defaultCenter().addObserver(self, selector: "labelsShouldLabelize:", name: MarqueeKeys.Labelize.rawValue, object: nil)
        NSNotificationCenter.defaultCenter().addObserver(self, selector: "labelsShouldAnimate:", name: MarqueeKeys.Animate.rawValue, object: nil)
        
        // UIApplication state notifications
        NSNotificationCenter.defaultCenter().addObserver(self, selector: "restartLabel", name: UIApplicationDidBecomeActiveNotification, object: nil)
        NSNotificationCenter.defaultCenter().addObserver(self, selector: "shutdownLabel", name: UIApplicationDidEnterBackgroundNotification, object: nil)
    }
    
    override public func awakeFromNib() {
        super.awakeFromNib()
        forwardPropertiesToSublabel()
    }
    
    private func forwardPropertiesToSublabel() {
        // Since we're a UILabel, we actually do implement all of UILabel's properties.
        // We don't care about these values, we just want to forward them on to our sublabel.
        let properties = ["baselineAdjustment", "enabled", "highlighted", "highlightedTextColor",
                          "minimumFontSize", "shadowOffset", "textAlignment",
                          "userInteractionEnabled", "adjustsFontSizeToFitWidth",
                          "lineBreakMode", "numberOfLines"]
        
        // Iterate through properties
        sublabel.text = super.text
        sublabel.font = super.font
        sublabel.textColor = super.textColor
        sublabel.backgroundColor = super.backgroundColor ?? UIColor.clearColor()
        sublabel.shadowColor = super.shadowColor
        for prop in properties {
            let value: AnyObject! = super.valueForKey(prop)
            sublabel.setValue(value, forKeyPath: prop)
        }
        
        // Clear super to prevent double-drawing
        super.attributedText = nil
    }
    
    //
    // MARK: - MarqueeLabel Heavy Lifting
    //

    override public func layoutSubviews() {
        super.layoutSubviews()
        
        updateAndScroll(true)
    }

    override public func willMoveToWindow(newWindow: UIWindow?) {
        if newWindow == nil {
            shutdownLabel()
        }
    }
    
    override public func didMoveToWindow() {
        if self.window != nil {
            updateAndScroll()
        }
    }
    
    private func updateAndScroll() {
        updateAndScroll(true)
    }
    
    private func updateAndScroll(shouldBeginScroll: Bool) {
        // Check if scrolling can occur
        if !labelReadyForScroll() {
            return
        }
        
        // Calculate expected size
        let expectedLabelSize = sublabelSize()
        
        // Invalidate intrinsic size
        invalidateIntrinsicContentSize()
        
        // Move label to home
        returnLabelToHome()
        
        // Configure gradient for current condition
        applyGradientMask(fadeLength, animated: true)
        
        // Check if label should scroll
        // Note that the holdScrolling propery does not affect this
        if !labelShouldScroll() {
            // Set text alignment and break mode to act like a normal label
            sublabel.textAlignment = super.textAlignment
            sublabel.lineBreakMode = super.lineBreakMode
            
            var unusedFrame = CGRect.zeroRect
            var labelFrame = CGRect.zeroRect
            
            switch type {
            case .ContinuousReverse, .RightLeft:
                CGRectDivide(bounds, &unusedFrame, &labelFrame, leadingBuffer, CGRectEdge.MaxXEdge)
                labelFrame = CGRectIntegral(labelFrame)
            default:
                labelFrame = CGRectIntegral(CGRectMake(leadingBuffer, 0.0, bounds.size.width - leadingBuffer, bounds.size.height))
            }
            
            homeLabelFrame = labelFrame
            awayLabelFrame = labelFrame
            
            // Remove an additional sublabels (for continuous types)
            removeSecondarySublabels()
            
            // Set the sublabel frame to own bounds
            sublabel.frame = self.bounds
            
            return
        }
        
        // Label DOES need to scroll
        
        // Spacing between primary and second sublabel must be at least equal to leadingBuffer, and at least equal to the fadeLength
        let minTrailing = max(max(leadingBuffer, trailingBuffer), fadeLength)
        
        switch type {
        case .Continuous, .ContinuousReverse:
            let awayLabelOffset: CGFloat
            if (type == .Continuous) {
                homeLabelFrame = CGRectIntegral(CGRectMake(leadingBuffer, 0.0, expectedLabelSize.width, bounds.size.height))
                awayLabelOffset = -(homeLabelFrame.size.width + minTrailing)
                awayLabelFrame = CGRectIntegral(CGRectOffset(homeLabelFrame, awayLabelOffset, 0.0))
            } else {
                homeLabelFrame = CGRectIntegral(CGRectMake(bounds.size.width - (expectedLabelSize.width + leadingBuffer), 0.0, expectedLabelSize.width, bounds.size.height))
                awayLabelOffset = (homeLabelFrame.size.width + minTrailing)
                awayLabelFrame = CGRectIntegral(CGRectOffset(homeLabelFrame, awayLabelOffset, 0.0))
            }
            
            var labels = allSublabels()
            if (labels.count < 2) {
                let secondSubLabel = UILabel(frame:CGRectOffset(self.homeLabelFrame, -awayLabelOffset, 0.0))
                secondSubLabel.numberOfLines = 1
                secondSubLabel.tag = 701
                secondSubLabel.layer.anchorPoint = CGPointMake(0.0, 0.0)
                
                self.addSubview(secondSubLabel)
                labels.append(secondSubLabel)
            }
            
            refreshSublabels(labels)
            
            // Recompute the animation duration
            animationDuration = {
                if let rate = self.scrollRate {
                    return CGFloat(fabs(awayLabelOffset) / rate)
                } else {
                    return self.scrollDuration ?? 7.0
                }
            }()

            // Set sublabel frames
            for sl in allSublabels() {
                let dx: CGFloat = -awayLabelOffset * CGFloat(sl.tag - 700)
                sl.frame = CGRectOffset(homeLabelFrame, dx, 0.0)
            }
        
        case .RightLeft:
            homeLabelFrame = CGRectIntegral(CGRectMake(bounds.size.width - (expectedLabelSize.width + leadingBuffer), 0.0, expectedLabelSize.width, bounds.size.height))
            awayLabelFrame = CGRectIntegral(CGRectMake(trailingBuffer, 0.0, expectedLabelSize.width, bounds.size.height))
            
            // Recompute the animation duration
            animationDuration = {
                if let rate = self.scrollRate {
                    return CGFloat(fabs(self.awayLabelFrame.origin.x - self.homeLabelFrame.origin.x) / rate)
                } else {
                    return self.scrollDuration ?? 7.0
                }
                }()
            
            // Set frame and text
            sublabel.frame = homeLabelFrame
            
            // Enforce text alignment for this type
            sublabel.textAlignment = NSTextAlignment.Right
            
        case .LeftRight:
            homeLabelFrame = CGRectIntegral(CGRectMake(leadingBuffer, 0.0, expectedLabelSize.width, expectedLabelSize.height))
            awayLabelFrame = CGRectIntegral(CGRectOffset(homeLabelFrame, bounds.size.width - (expectedLabelSize.width + leadingBuffer + trailingBuffer), 0.0))
            
            // Recompute the animation duration
            animationDuration = {
                if let rate = self.scrollRate {
                    return CGFloat(fabs(self.awayLabelFrame.origin.x - self.homeLabelFrame.origin.x) / rate)
                } else {
                    return self.scrollDuration ?? 7.0
                }
                }()
            
            // Set frame and text
            sublabel.frame = homeLabelFrame
            
            // Enforce text alignment for this type
            sublabel.textAlignment = NSTextAlignment.Left
            
        default:
            // Something strange happened!
            homeLabelFrame = CGRect.zeroRect
            awayLabelFrame = CGRect.zeroRect
            
            // Do not attempt to scroll
            return
        }
        
        if !tapToScroll && !holdScrolling && shouldBeginScroll {
            beginScroll()
        }
    }
    
    func sublabelSize() -> CGSize {
        // Bound the expected size
        let maximumLabelSize = CGSizeMake(CGFloat.max, CGFloat.max)
        
        // Calculate the expected size
        var expectedLabelSize = sublabel.sizeThatFits(maximumLabelSize)
        // Sanitize width to 8192 (largest width a UILabel will draw)
        expectedLabelSize.width = ceil(min(expectedLabelSize.width, 8192.0))
        // Adjust to own height (make text baseline match normal label)
        expectedLabelSize.height = bounds.size.height
        
        return expectedLabelSize
    }
    
    override public func sizeThatFits(size: CGSize) -> CGSize {
        var fitSize = sublabel.sizeThatFits(size)
        fitSize.width += 2.0 * fadeLength
        
        return fitSize
    }
    
    //
    // MARK: - Animation Handling
    //
    
    private func labelShouldScroll() -> Bool {
        // Check for nil string
        if sublabel.text == nil {
            return false
        }
        
        // Check for empty string
        if sublabel.text!.isEmpty {
            return false
        }
        
        // Check if the label string fits
        let labelTooLarge = sublabelSize().width > self.bounds.size.width
        return (!labelize && labelTooLarge)
    }
    
    private func labelReadyForScroll() -> Bool {
        // Check if we have a superview
        if superview == nil {
            return false
        }
        
        // Check if we are attached to a window
        if window == nil {
            return false
        }
        
        // Check if our view controller is ready
        let viewController = firstAvailableViewController()
        if viewController != nil {
            if !viewController!.isViewLoaded() {
                return false
            }
        }
        
        return true
    }
    
    private func beginScroll() {
        beginScroll(true)
    }
    
    private func beginScroll(delay: Bool) {
        switch self.type {
        case .LeftRight, .RightLeft:
            scrollAway(animationDuration, delay: animationDelay)
        default:
            scrollContinuous(animationDuration, delay: animationDelay)
        }
    }
    
    private func returnLabelToHome() {
        // Remove any gradient animation
        self.layer.mask?.removeAllAnimations()
        
        // Remove all sublabel position animations
        for sl in allSublabels() {
            sl.layer.removeAllAnimations()
        }
    }
    
    private func awayFromHome() -> Bool {
        if let presentationLayer = sublabel.layer.presentationLayer() as? CALayer {
            return !(presentationLayer.position.x == homeLabelFrame.origin.x)
        }
        
        return false
    }
    
    private func scroll(interval: CGFloat,
        delay: CGFloat = 0.0,
        scroller: (interval: CGFloat, delay: CGFloat) -> [(layer: CALayer, anim: CAKeyframeAnimation)],
        callback: MarqueeLabel -> (interval: CGFloat, delay: CGFloat) -> ())
    {
        
        // Check for conditions which would prevent scrolling
        if !labelReadyForScroll() {
            return
        }
        
        // Remove any animations
        sublabel.layer.removeAllAnimations()
        self.layer.mask?.removeAllAnimations()
        
        // Call pre-animation hook
        labelWillBeginScroll()
        
        // Start animation transactions
        CATransaction.begin()
        let transDuration = transactionDurationType(type, interval: interval, delay: delay)
        CATransaction.setAnimationDuration(transDuration)
        
        // Create gradient animation, if needed
        if fadeLength != 0.0 {
            let gradientAnimation = keyFrameAnimationForGradient(fadeLength, interval: interval, delay: delay)
            self.layer.mask!.addAnimation(gradientAnimation, forKey: "gradient")
        }
        
        let completion = CompletionBlock<(Bool) -> ()>({ (finished: Bool) -> () in
            if !finished {
                // Do not continue into the next loop
                return
            }
            
            // Call returned home function
            self.labelReturnedToHome(true)
            // Check to ensure that:
            // 1) We don't double fire if an animation already exists
            // 2) The instance is still attached to a window - this completion block is called for
            //    many reasons, including if the animation is removed due to the view being removed
            //    from the UIWindow (typically when the view controller is no longer the "top" view)
            if (self.window != nil && self.sublabel.layer.animationForKey("position") == nil) {
                // Begin again, if conditions met
                if (self.labelShouldScroll() && !self.tapToScroll && !self.holdScrolling) {
                    // Perform completion callback
                    callback(self)(interval: interval, delay: delay)
                }
            }
        })
        
        // Call scroller
        let scrolls = scroller(interval: interval, delay: delay)
        
        // Perform all animations in scrolls
        for (index, scroll) in scrolls.enumerate() {
            let layer = scroll.layer
            let anim = scroll.anim
            
            // Add callback to single animation
            if index == 0 {
                anim.setValue(completion as AnyObject, forKey: MarqueeKeys.CompletionClosure.rawValue)
                anim.delegate = self
            }
            
            // Add animation
            layer.addAnimation(anim, forKey: "position")
        }
        
        CATransaction.commit()
    }
    
    private func scrollAway(interval: CGFloat, delay: CGFloat = 0.0) {
        // Create scroller, which defines the animation to perform
        let scroller = { (interval: CGFloat, delay: CGFloat) -> [(layer: CALayer, anim: CAKeyframeAnimation)] in
            // Create animation for position
            let values: [NSValue] = [
                NSValue(CGPoint: self.homeLabelFrame.origin), // Start at home
                NSValue(CGPoint: self.homeLabelFrame.origin), // Stay at home for delay
                NSValue(CGPoint: self.awayLabelFrame.origin), // Move to away
                NSValue(CGPoint: self.awayLabelFrame.origin), // Stay at away for delay
                NSValue(CGPoint: self.homeLabelFrame.origin)  // Move back to home
            ]
            
            let layer = self.sublabel.layer
            let anim = self.keyFrameAnimationForProperty("position", values: values, interval: interval, delay: delay)
            
            return [(layer: layer, anim: anim)]
        }
        
        // Create curried function for callback
        let callback = MarqueeLabel.scrollAway
        
        // Scroll
        scroll(interval, delay: delay, scroller: scroller, callback: callback)
    }

    
    private func scrollContinuous(interval: CGFloat, delay: CGFloat) {
        let scroller = { (interval: CGFloat, delay: CGFloat) -> [(layer: CALayer, anim: CAKeyframeAnimation)] in
            // Create animation for positions
            var offset: CGFloat = 0.0
            var scrolls: [(layer: CALayer, anim: CAKeyframeAnimation)] = []
            for sl in self.allSublabels() {
                // Create values, bumped by the offset
                let values: [NSValue] = [
                    NSValue(CGPoint: self.offsetCGPoint(self.homeLabelFrame.origin, offset: offset)), // Start at home
                    NSValue(CGPoint: self.offsetCGPoint(self.homeLabelFrame.origin, offset: offset)), // Stay at home for delay
                    NSValue(CGPoint: self.offsetCGPoint(self.awayLabelFrame.origin, offset: offset))  // Move to away
                ]
                
                // Generate animation
                let layer = sl.layer
                let anim = self.keyFrameAnimationForProperty("position", values: values, interval: interval, delay: delay)
                
                // Add to scrolls
                scrolls += [(layer: layer, anim: anim)]
                
                // Increment offset
                offset += (self.homeLabelFrame.origin.x - self.awayLabelFrame.origin.x)
            }
            
            return scrolls
        }
        
        // Create curried function for callback
        let callback = MarqueeLabel.scrollContinuous
        
        // Scroll
        scroll(interval, delay: delay, scroller: scroller, callback: callback)
    }
    
    private func applyGradientMask(fadeLength: CGFloat, animated: Bool) {
        // Check for zero-length fade
        if (fadeLength <= 0.0) {
            removeGradientMask()
            return
        }
        
        let gradientMask: CAGradientLayer = (self.layer.mask as! CAGradientLayer?) ?? CAGradientLayer()

        // Remove any in flight animations
        gradientMask.removeAllAnimations()
        
        // Set up colors
        let transparent = UIColor.clearColor().CGColor
        let opaque = UIColor.blackColor().CGColor
        
        gradientMask.bounds = self.layer.bounds
        gradientMask.position = CGPointMake(CGRectGetMidX(self.bounds), CGRectGetMidY(self.bounds))
        gradientMask.shouldRasterize = true
        gradientMask.rasterizationScale = UIScreen.mainScreen().scale
        gradientMask.startPoint = CGPointMake(0.0, 0.5)
        gradientMask.endPoint = CGPointMake(1.0, 0.5)
        // Start with default (no fade) locations
        gradientMask.colors = [opaque, opaque, opaque, opaque]
        gradientMask.locations = [0.0, 0.0, 1.0, 1.0]
        
        // Set mask
        self.layer.mask = gradientMask
        
        let leftFadeStop = fadeLength/self.bounds.size.width
        let rightFadeStop = fadeLength/self.bounds.size.width
        
        // Adjust stops based on fade length
        let adjustedLocations = [0.0, leftFadeStop, (1.0 - rightFadeStop), 1.0]
        
        // Determine colors for non-scrolling label (i.e. at home)
        var adjustedColors: [CGColorRef]
        let trailingFadeNeeded = (!self.labelize || self.labelShouldScroll())
        
        switch (type) {
        case .ContinuousReverse, .RightLeft:
            adjustedColors = [(trailingFadeNeeded ? transparent : opaque), opaque, opaque, opaque]
        
        // .MLContinuous, .MLLeftRight
        default:
            adjustedColors = [opaque, opaque, opaque, (trailingFadeNeeded ? transparent : opaque)]
            break
        }
        
        if (animated) {
            // Create animation for location change
            let locationAnimation = CABasicAnimation(keyPath: "locations")
            locationAnimation.fromValue = gradientMask.locations
            locationAnimation.toValue = adjustedLocations
            locationAnimation.duration = 0.25
            
            // Create animation for location change
            let colorAnimation = CABasicAnimation(keyPath: "colors")
            colorAnimation.fromValue = gradientMask.locations
            colorAnimation.toValue = adjustedColors
            colorAnimation.duration = 0.25
            
            // Create animation group
            let group = CAAnimationGroup()
            group.animations = [locationAnimation, colorAnimation]
            group.duration = 0.25
            
            gradientMask.addAnimation(group, forKey: colorAnimation.keyPath)
            gradientMask.locations = adjustedLocations
            gradientMask.colors = adjustedColors
        } else {
            CATransaction.begin()
            CATransaction.setValue(kCFBooleanTrue, forKey: kCATransactionDisableActions)
            gradientMask.locations = adjustedLocations
            gradientMask.colors = adjustedColors
            CATransaction.commit()
        }
    }
    
    private func removeGradientMask() {
        self.layer.mask = nil
    }
    
    private func keyFrameAnimationForGradient(fadeLength: CGFloat, interval: CGFloat, delay: CGFloat) -> CAKeyframeAnimation {
        // Setup
        var values: [[CGColorRef]]
        var keyTimes: [CGFloat]
        let transp = UIColor.clearColor().CGColor
        let opaque = UIColor.blackColor().CGColor
        
        // Create new animation
        let animation = CAKeyframeAnimation(keyPath: "colors")
        
        // Get timing function
        let timingFunction = timingFunctionForAnimationCurve(animationCurve)
        
        // Define keyTimes
        switch (type) {
        case .LeftRight, .RightLeft:
            // Calculate total animation duration
            let totalDuration = 2.0 * (delay + interval)
            keyTimes =
            [
                0.0,                                                // 1) Initial gradient
                delay/totalDuration,                                // 2) Begin of LE fade-in, just as scroll away starts
                (delay + 0.4)/totalDuration,                        // 3) End of LE fade in [LE fully faded]
                (delay + interval - 0.4)/totalDuration,             // 4) Begin of TE fade out, just before scroll away finishes
                (delay + interval)/totalDuration,                   // 5) End of TE fade out [TE fade removed]
                (delay + interval + delay)/totalDuration,           // 6) Begin of TE fade back in, just as scroll home starts
                (delay + interval + delay + 0.4)/totalDuration,     // 7) End of TE fade back in [TE fully faded]
                (totalDuration - 0.4)/totalDuration,                // 8) Begin of LE fade out, just before scroll home finishes
                1.0                                                 // 9) End of LE fade out, just as scroll home finishes
            ]
            
        // .MLContinuous, .MLContinuousReverse
        default:
            // Calculate total animation duration
            let totalDuration = delay + interval
            
            // Find when the lead label will be totally offscreen
            let offsetDistance = (awayLabelFrame.origin.x - homeLabelFrame.origin.x)
            let startFadeFraction = fabs(sublabel.bounds.size.width / offsetDistance)
            // Find when the animation will hit that point
            let startFadeTimeFraction = timingFunction.durationPercentageForPositionPercentage(startFadeFraction, duration: totalDuration)
            let startFadeTime = delay + CGFloat(startFadeTimeFraction) * interval
            
            keyTimes = [
                0.0,                                        // Initial gradient
                delay/totalDuration,                        // Begin of fade in
                (delay + 0.2)/totalDuration,                // End of fade in, just as scroll away starts
                startFadeTime/totalDuration,                // Begin of fade out, just before scroll home completes
                (startFadeTime + 0.1)/totalDuration,        // End of fade out, as scroll home completes
                1.0                                         // Buffer final value (used on continuous types)
            ]
            break
        }
        
        // Define values
        switch (type) {
        case .ContinuousReverse:
            values = [
                [transp, opaque, opaque, opaque],           // Initial gradient
                [transp, opaque, opaque, opaque],           // Begin of fade in
                [transp, opaque, opaque, transp],           // End of fade in, just as scroll away starts
                [transp, opaque, opaque, transp],           // Begin of fade out, just before scroll home completes
                [transp, opaque, opaque, opaque],           // End of fade out, as scroll home completes
                [transp, opaque, opaque, opaque]            // Final "home" value
            ]
            break
        
        case .RightLeft:
            values = [
                [transp, opaque, opaque, opaque],           // 1)
                [transp, opaque, opaque, opaque],           // 2)
                [transp, opaque, opaque, transp],           // 3)
                [transp, opaque, opaque, transp],           // 4)
                [opaque, opaque, opaque, transp],           // 5)
                [opaque, opaque, opaque, transp],           // 6)
                [transp, opaque, opaque, transp],           // 7)
                [transp, opaque, opaque, transp],           // 8)
                [transp, opaque, opaque, opaque]            // 9)
            ]
            break
            
        case .Continuous:
            values = [
                [opaque, opaque, opaque, transp],           // Initial gradient
                [opaque, opaque, opaque, transp],           // Begin of fade in
                [transp, opaque, opaque, transp],           // End of fade in, just as scroll away starts
                [transp, opaque, opaque, transp],           // Begin of fade out, just before scroll home completes
                [opaque, opaque, opaque, transp],           // End of fade out, as scroll home completes
                [opaque, opaque, opaque, transp]            // Final "home" value
            ]
            break
            
        case .LeftRight:
            values = [
                [opaque, opaque, opaque, transp],           // 1)
                [opaque, opaque, opaque, transp],           // 2)
                [transp, opaque, opaque, transp],           // 3)
                [transp, opaque, opaque, transp],           // 4)
                [transp, opaque, opaque, opaque],           // 5)
                [transp, opaque, opaque, opaque],           // 6)
                [transp, opaque, opaque, transp],           // 7)
                [transp, opaque, opaque, transp],           // 8)
                [opaque, opaque, opaque, transp]            // 9)
            ]
            break
        }
        
        animation.values = values
        animation.keyTimes = keyTimes as? [NSNumber]
        animation.timingFunctions = [timingFunction, timingFunction, timingFunction, timingFunction]
        
        return animation
    }
    
    private func keyFrameAnimationForProperty(property: String, values: [NSValue], interval: CGFloat, delay: CGFloat) -> CAKeyframeAnimation {
        // Create new animation
        let animation = CAKeyframeAnimation(keyPath: property)
        
        // Get timing function
        let timingFunction = timingFunctionForAnimationCurve(animationCurve)
        
        // Calculate times based on marqueeType
        let totalDuration: CGFloat
        switch (type) {
        case .LeftRight, .RightLeft:
            //NSAssert(values.count == 5, @"Incorrect number of values passed for MLLeftRight-type animation")
            totalDuration = 2.0 * (delay + interval)
            // Set up keyTimes
            animation.keyTimes = [
                0.0,                                            // Initial location, home
                delay/totalDuration,                            // Initial delay, at home
                (delay + interval)/totalDuration,               // Animation to away
                (delay + interval + delay)/totalDuration,       // Delay at away
                1.0                                             // Animation to home
            ]
            
            animation.timingFunctions = [
                timingFunction,
                timingFunction,
                timingFunction,
                timingFunction
            ]
            
            // .Continuous
            // .ContinuousReverse
        default:
            //NSAssert(values.count == 3, @"Incorrect number of values passed for MLContinous-type animation")
            totalDuration = delay + interval
            // Set up keyTimes
            animation.keyTimes = [
                0.0,                        // Initial location, home
                delay/totalDuration,        // Initial delay, at home
                1.0                         // Animation to away
            ]
            
            animation.timingFunctions = [
                timingFunction,
                timingFunction
            ]
        }
        
        // Set values
        animation.values = values
        
        return animation
    }
    
    private func timingFunctionForAnimationCurve(curve: UIViewAnimationCurve) -> CAMediaTimingFunction {
        let timingFunction: String?
        
        switch curve {
        case .EaseIn:
            timingFunction = kCAMediaTimingFunctionEaseIn
        case .EaseInOut:
            timingFunction = kCAMediaTimingFunctionEaseInEaseOut
        case .EaseOut:
            timingFunction = kCAMediaTimingFunctionEaseOut
        default:
            timingFunction = kCAMediaTimingFunctionLinear
        }
        
        return CAMediaTimingFunction(name: timingFunction!)
    }
    
    private func transactionDurationType(labelType: Type, interval: CGFloat, delay: CGFloat) -> NSTimeInterval {
        switch (labelType) {
        case .LeftRight, .RightLeft:
            return NSTimeInterval(2.0 * (delay + interval))
        default:
            return NSTimeInterval(delay + interval)
        }
    }
    
    override public func animationDidStop(anim: CAAnimation, finished flag: Bool) {
        let completion = anim.valueForKey(MarqueeKeys.CompletionClosure.rawValue) as? CompletionBlock<(Bool) -> ()>
        completion?.f(flag)
    }
    
    //
    // MARK: - Label Control
    //
    
    public func triggerScrollStart() {
        if labelShouldScroll() && !awayFromHome() {
            beginScroll()
        }
    }
    
    public func restartLabel() {
        applyGradientMask(fadeLength, animated: false)
        
        if labelShouldScroll() && !tapToScroll && !holdScrolling {
            beginScroll()
        }
    }
    
    public func resetLabel() {
        returnLabelToHome()
        homeLabelFrame = CGRect.nullRect
        awayLabelFrame = CGRect.nullRect
    }
    
    public func shutdownLabel() {
        returnLabelToHome()
    }
    
    public func pauseLabel() {
        // Pause sublabel position animations
        for sl in allSublabels() {
            let labelPauseTime = sl.layer.convertTime(CACurrentMediaTime(), fromLayer: nil)
            sl.layer.speed = 0.0
            sl.layer.timeOffset = labelPauseTime
        }
        // Pause gradient fade animation
        let gradientPauseTime = self.layer.mask?.convertTime(CACurrentMediaTime(), fromLayer:nil)
        self.layer.mask?.speed = 0.0
        self.layer.mask?.timeOffset = gradientPauseTime!
    }
    
    public func unpauseLabel() {
        // Unpause sublabel position animations
        for sl in allSublabels() {
            let labelPausedTime = sl.layer.timeOffset
            sl.layer.speed = 1.0
            sl.layer.timeOffset = 0.0
            sl.layer.beginTime = 0.0
            sl.layer.beginTime = sl.layer.convertTime(CACurrentMediaTime(), fromLayer:nil) - labelPausedTime
        }
        // Unpause gradient fade animation
        let gradientPauseTime = self.layer.mask?.timeOffset
<<<<<<< HEAD
        self.layer.mask?.speed = 1.0
        self.layer.mask?.timeOffset = 0.0
        self.layer.mask?.beginTime = 0.0
        self.layer.mask?.beginTime = self.layer.mask.convertTime(CACurrentMediaTime(), fromLayer:nil) - gradientPauseTime!
=======
        self.layer.mask?.speed = 1.0;
        self.layer.mask?.timeOffset = 0.0;
        self.layer.mask?.beginTime = 0.0;
        self.layer.mask?.beginTime = self.layer.mask!.convertTime(CACurrentMediaTime(), fromLayer:nil) - gradientPauseTime!
>>>>>>> 8ddecb75
    }
    
    private func labelWasTapped(recognizer: UIGestureRecognizer) {
        if labelShouldScroll() {
            beginScroll(true)
        }
    }
    
    public func labelWillBeginScroll() {
        // Default implementation does nothing - override to customize
        return
    }
    
    public func labelReturnedToHome(finished: Bool) {
        // Default implementation does nothing - override to customize
        return
    }
    
    //
    // MARK: - Modified UILabel Functions/Getters/Setters
    //
    

    override public func viewForBaselineLayout() -> UIView {
        // Use subLabel view for handling baseline layouts
        return sublabel
    }

    override public func drawRect(rect: CGRect) {
        // Draw NOTHING to prevent superclass drawing
    }

    public override var text: String? {
        get {
            return sublabel.text
        }
        
        set {
            if sublabel.text == newValue {
                return
            }
            sublabel.text = newValue
            updateAndScroll()
        }
    }
    
    public override var attributedText: NSAttributedString? {
        get {
            return sublabel.attributedText
        }
        
        set {
            if sublabel.attributedText == newValue {
                return
            }
            sublabel.attributedText = newValue
            updateAndScroll()
        }
    }
    
    public override var font: UIFont! {
        get {
            return sublabel.font
        }
        
        set {
            if sublabel.font == newValue {
                return
            }
            sublabel.font = newValue
            super.font = newValue
            
            updateAndScroll()
        }
    }
    
    public override var textColor: UIColor! {
        get {
            return sublabel.textColor
        }
        
        set {
            updateSublabelsForKey("textColor", value: newValue)
            super.textColor = newValue
        }
    }
    
    public override var backgroundColor: UIColor? {
        get {
            return sublabel.backgroundColor
        }
        
        set {
            updateSublabelsForKey("backgroundColor", value: newValue)
            super.backgroundColor = newValue
        }
    }
    
    public override var shadowColor: UIColor? {
        get {
            return sublabel.shadowColor
        }
        
        set {
            updateSublabelsForKey("shadowColor", value: newValue)
            super.shadowColor = newValue
        }
    }
    
    public override var shadowOffset: CGSize {
        get {
            return sublabel.shadowOffset
        }
        
        set {
            updateSublabelsForKey("shadowOffset", value: NSValue(CGSize: newValue))
            self.shadowOffset = newValue
        }
    }
    
    public override var highlightedTextColor: UIColor? {
        get {
            return sublabel.highlightedTextColor
        }
        
        set {
            updateSublabelsForKey("highlightedTextColor", value: newValue)
            super.highlightedTextColor = newValue
        }
    }
    
    public override var highlighted: Bool {
        get {
            return sublabel.highlighted
        }
        
        set {
            updateSublabelsForKey("highlighted", value: newValue)
            super.highlighted = newValue
        }
    }
    
    public override var enabled: Bool {
        get {
            return sublabel.enabled
        }
        
        set {
            updateSublabelsForKey("enabled", value: newValue)
            super.enabled = newValue
        }
    }
    
    public override var numberOfLines: Int {
        get {
            return super.numberOfLines
        }
        
        set {
            // By the nature of MarqueeLabel, this is 1
            super.numberOfLines = 1
        }
    }
    
    public override var adjustsFontSizeToFitWidth: Bool {
        get {
            return super.adjustsFontSizeToFitWidth
        }
        
        set {
            // By the nature of MarqueeLabel, this is false
            self.adjustsFontSizeToFitWidth = false
        }
    }
    
    public override var minimumScaleFactor: CGFloat {
        get {
            return super.minimumScaleFactor
        }
        
        set {
            self.minimumScaleFactor = 0.0
        }
    }
    
    public override var baselineAdjustment: UIBaselineAdjustment {
        get {
            return sublabel.baselineAdjustment
        }
        
        set {
            updateSublabelsForKey("baselineAdjustment", value: newValue.rawValue)
            super.baselineAdjustment = newValue
        }
    }
    
    public override func intrinsicContentSize() -> CGSize {
        return sublabel.intrinsicContentSize()
    }
    
    private func refreshSublabels(labels: [UILabel]) {
        for sl in labels {
            if sl.tag == 700 {
                // Do not overwrite base subLabel properties
                continue
            }
            sl.backgroundColor = self.backgroundColor
            sl.textColor = self.textColor
            sl.shadowColor = self.shadowColor
            sl.shadowOffset = self.shadowOffset
            sl.textAlignment = .Left
            sl.attributedText = self.attributedText
        }
    }
    
    private func updateSublabelsForKey(key: String, value: AnyObject?) {
        for sl in allSublabels() {
            sl.setValue(value, forKeyPath: key)
        }
    }
    

    //
    // MARK: - Support
    //
    
    private func allSublabels() -> [UILabel] {
        let sublabels: [UILabel] = self.subviews.filter({ (sl: AnyObject) -> Bool in
            return sl.tag >= 700
        }) as! [UILabel]
        
        return sublabels
    }
    
    private func removeSecondarySublabels() {
        for sl in allSublabels() {
            if sl != sublabel {
                sl.removeFromSuperview()
            }
        }
    }
    
    private func offsetCGPoint(point: CGPoint, offset: CGFloat) -> CGPoint {
        return CGPointMake(point.x + offset, point.y)
    }
    
    //
    // MARK: - Deinit
    //
    
    deinit {
        NSNotificationCenter.defaultCenter().removeObserver(self)
    }
    
}


//
// MARK: - Support
//

// Solution from: http://stackoverflow.com/a/24760061/580913
class CompletionBlock<T> {
    let f : T
    init (_ f: T) { self.f = f }
}

private extension UIResponder {
    // Thanks to Phil M
    // http://stackoverflow.com/questions/1340434/get-to-uiviewcontroller-from-uiview-on-iphone
    
    func firstAvailableViewController() -> UIViewController? {
        // convenience function for casting and to "mask" the recursive function
        return self.traverseResponderChainForFirstViewController() as! UIViewController?
    }
    
    func traverseResponderChainForFirstViewController() -> AnyObject? {
        if let nextResponder = self.nextResponder() {
            if nextResponder.isKindOfClass(UIViewController) {
                return nextResponder
            } else if (nextResponder.isKindOfClass(UIView)) {
                return nextResponder.traverseResponderChainForFirstViewController()
            } else {
                return nil
            }
        }
        return nil
    }
}

extension CAMediaTimingFunction {
    
    func durationPercentageForPositionPercentage(positionPercentage: CGFloat, duration: CGFloat) -> CGFloat {
        // Finds the animation duration percentage that corresponds with the given animation "position" percentage.
        // Utilizes Newton's Method to solve for the parametric Bezier curve that is used by CAMediaAnimation.
        
        let controlPoints = self.controlPoints()
        let epsilon: CGFloat = 1.0 / (100.0 * CGFloat(duration))
        
        // Find the t value that gives the position percentage we want
        let t_found = solveTforY(positionPercentage, epsilon: epsilon, controlPoints: controlPoints)
        
        // With that t, find the corresponding animation percentage
        let durationPercentage = XforCurveAt(t_found, controlPoints: controlPoints)
        
        return durationPercentage
    }
    
    func solveTforY(y_0: CGFloat, epsilon: CGFloat, controlPoints: [CGPoint]) -> CGFloat {
        // Use Newton's Method: http://en.wikipedia.org/wiki/Newton's_method
        // For first guess, use t = y (i.e. if curve were linear)
        var t0 = y_0
        var t1 = y_0
        var f0, df0: CGFloat
        
        for (var i = 0; i < 15; i++) {
            // Base this iteration of t1 calculated from last iteration
            t0 = t1
            // Calculate f(t0)
            f0 = YforCurveAt(t0, controlPoints:controlPoints) - y_0
            // Check if this is close (enough)
            if (fabs(f0) < epsilon) {
                // Done!
                return t0
            }
            // Else continue Newton's Method
            df0 = derivativeCurveYValueAt(t0, controlPoints:controlPoints)
            // Check if derivative is small or zero ( http://en.wikipedia.org/wiki/Newton's_method#Failure_analysis )
            if (fabs(df0) < 1e-6) {
                break
            }
            // Else recalculate t1
            t1 = t0 - f0/df0
        }
        
        // Give up - shouldn't ever get here...I hope
        print("MarqueeLabel: Failed to find t for Y input!")
        return t0
    }
    
    func YforCurveAt(t: CGFloat, controlPoints:[CGPoint]) -> CGFloat {
        let P0 = controlPoints[0]
        let P1 = controlPoints[1]
        let P2 = controlPoints[2]
        let P3 = controlPoints[3]
        
        // Per http://en.wikipedia.org/wiki/Bezier_curve#Cubic_B.C3.A9zier_curves
        let y0 = (pow((1.0 - t),3.0) * P0.y)
        let y1 = (3.0 * pow(1.0 - t, 2.0) * t * P1.y)
        let y2 = (3.0 * (1.0 - t) * pow(t, 2.0) * P2.y)
        let y3 = (pow(t, 3.0) * P3.y)
        
        return y0 + y1 + y2 + y3
    }
    
    func XforCurveAt(t: CGFloat, controlPoints: [CGPoint]) -> CGFloat {
        let P0 = controlPoints[0]
        let P1 = controlPoints[1]
        let P2 = controlPoints[2]
        let P3 = controlPoints[3]
        
        // Per http://en.wikipedia.org/wiki/Bezier_curve#Cubic_B.C3.A9zier_curves
        
        let x0 = (pow((1.0 - t),3.0) * P0.x)
        let x1 = (3.0 * pow(1.0 - t, 2.0) * t * P1.x)
        let x2 = (3.0 * (1.0 - t) * pow(t, 2.0) * P2.x)
        let x3 = (pow(t, 3.0) * P3.x)
        
        return x0 + x1 + x2 + x3
    }
    
    func derivativeCurveYValueAt(t: CGFloat, controlPoints: [CGPoint]) -> CGFloat {
        let P0 = controlPoints[0]
        let P1 = controlPoints[1]
        let P2 = controlPoints[2]
        let P3 = controlPoints[3]
        
        let dy0 = (P0.y + 3.0 * P1.y + 3.0 * P2.y - P3.y) * -3.0
        let dy1 = t * (6.0 * P0.y + 6.0 * P2.y)
        let dy2 = (-3.0 * P0.y + 3.0 * P1.y)

        return dy0 * pow(t, 2.0) + dy1 + dy2
    }
    
    func controlPoints() -> [CGPoint] {
        // Create point array to point to
        var point: [Float] = [0.0, 0.0]
        var pointArray = [CGPoint]()
        for (var i: Int = 0; i <= 3; i++) {
            self.getControlPointAtIndex(i, values: &point)
            pointArray.append(CGPoint(x: CGFloat(point[0]), y: CGFloat(point[1])))
        }
        
        return pointArray
    }
}
<|MERGE_RESOLUTION|>--- conflicted
+++ resolved
@@ -1035,17 +1035,10 @@
         }
         // Unpause gradient fade animation
         let gradientPauseTime = self.layer.mask?.timeOffset
-<<<<<<< HEAD
         self.layer.mask?.speed = 1.0
         self.layer.mask?.timeOffset = 0.0
         self.layer.mask?.beginTime = 0.0
-        self.layer.mask?.beginTime = self.layer.mask.convertTime(CACurrentMediaTime(), fromLayer:nil) - gradientPauseTime!
-=======
-        self.layer.mask?.speed = 1.0;
-        self.layer.mask?.timeOffset = 0.0;
-        self.layer.mask?.beginTime = 0.0;
         self.layer.mask?.beginTime = self.layer.mask!.convertTime(CACurrentMediaTime(), fromLayer:nil) - gradientPauseTime!
->>>>>>> 8ddecb75
     }
     
     private func labelWasTapped(recognizer: UIGestureRecognizer) {
