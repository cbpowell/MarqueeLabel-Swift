--- conflicted
+++ resolved
@@ -92,16 +92,12 @@
         return (sublabel.layer.speed == 0.0)
     }
     
-<<<<<<< HEAD
-    @IBInspectable public var scrollDuration: CGFloat? = 7.0 {
-=======
     public enum SpeedLimit {
         case Rate(CGFloat)
         case Duration(CGFloat)
     }
     
     public var speed: SpeedLimit = .Duration(7.0) {
->>>>>>> aa39f32f
         didSet {
             switch (speed, oldValue) {
             case (.Rate(let a), .Rate(let b)) where a == b:
@@ -114,13 +110,6 @@
         }
     }
     
-<<<<<<< HEAD
-    @IBInspectable public var scrollRate: CGFloat? = nil {
-        didSet {
-            if scrollRate != oldValue {
-                scrollDuration = nil
-                updateAndScroll()
-=======
     // @available attribute seems to cause SourceKit to crash right now
     // @available(*, deprecated = 2.6, message = "Use speed property instead")
     public var scrollDuration: CGFloat? {
@@ -149,7 +138,6 @@
         set {
             if let rate = newValue {
                 speed = .Rate(rate)
->>>>>>> aa39f32f
             }
         }
     }
